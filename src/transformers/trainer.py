# coding=utf-8
# Copyright 2020-present the HuggingFace Inc. team.
#
# Licensed under the Apache License, Version 2.0 (the "License");
# you may not use this file except in compliance with the License.
# You may obtain a copy of the License at
#
#     http://www.apache.org/licenses/LICENSE-2.0
#
# Unless required by applicable law or agreed to in writing, software
# distributed under the License is distributed on an "AS IS" BASIS,
# WITHOUT WARRANTIES OR CONDITIONS OF ANY KIND, either express or implied.
# See the License for the specific language governing permissions and
# limitations under the License.
"""
The Trainer class, to easily train a 🤗 Transformers from scratch or finetune it on a new task.
"""
import collections
import gc
import inspect
import math
import os
import re
import shutil
import time
import warnings
from pathlib import Path
from typing import TYPE_CHECKING, Any, Callable, Dict, List, Optional, Tuple, Union


# Integrations must be imported before ML frameworks:
from .integrations import (  # isort: split
    default_hp_search_backend,
    get_reporting_integration_callbacks,
    hp_params,
    is_fairscale_available,
    is_optuna_available,
    is_ray_tune_available,
    run_hp_search_optuna,
    run_hp_search_ray,
    init_deepspeed,
)

import numpy as np
import torch
from packaging import version
from torch import nn
from torch.utils.data.dataloader import DataLoader
from torch.utils.data.dataset import Dataset
from torch.utils.data.distributed import DistributedSampler
from torch.utils.data.sampler import RandomSampler, SequentialSampler

from .data.data_collator import DataCollator, DataCollatorWithPadding, default_data_collator
from .file_utils import (
    WEIGHTS_NAME,
    is_apex_available,
    is_datasets_available,
    is_in_notebook,
    is_sagemaker_distributed_available,
    is_torch_tpu_available,
)
from .modeling_utils import PreTrainedModel
from .models.auto.modeling_auto import MODEL_FOR_QUESTION_ANSWERING_MAPPING
from .optimization import Adafactor, AdamW, get_scheduler
from .tokenization_utils_base import PreTrainedTokenizerBase
from .trainer_callback import (
    CallbackHandler,
    DefaultFlowCallback,
    PrinterCallback,
    ProgressCallback,
    TrainerCallback,
    TrainerControl,
    TrainerState,
)
from .trainer_pt_utils import (
    DistributedLengthGroupedSampler,
    DistributedTensorGatherer,
    LabelSmoother,
    LengthGroupedSampler,
    SequentialDistributedSampler,
    distributed_broadcast_scalars,
    distributed_concat,
    nested_concat,
    nested_detach,
    nested_numpify,
    nested_xla_mesh_reduce,
    reissue_pt_warnings,
)
from .trainer_utils import (
    PREFIX_CHECKPOINT_DIR,
    BestRun,
    EvalPrediction,
    HPSearchBackend,
    PredictionOutput,
    TrainerMemoryTracker,
    TrainOutput,
    default_compute_objective,
    default_hp_space,
    set_seed,
    speed_metrics,
)
from .training_args import ParallelMode, TrainingArguments
from .utils import logging
#import logging
from .aug_utils import switchout, mlm_switch_tokens


_is_native_amp_available = False

DEFAULT_CALLBACKS = [DefaultFlowCallback]
DEFAULT_PROGRESS_CALLBACK = ProgressCallback

if is_in_notebook():
    from .utils.notebook import NotebookProgressCallback

    DEFAULT_PROGRESS_CALLBACK = NotebookProgressCallback

if is_apex_available():
    from apex import amp

if version.parse(torch.__version__) >= version.parse("1.6"):
    _is_native_amp_available = True
    from torch.cuda.amp import autocast

if is_datasets_available():
    import datasets

if is_torch_tpu_available():
    import torch_xla.core.xla_model as xm
    import torch_xla.debug.metrics as met
    import torch_xla.distributed.parallel_loader as pl

if is_fairscale_available():
    from fairscale.nn.data_parallel import ShardedDataParallel as ShardedDDP
    from fairscale.optim import OSS
    from fairscale.optim.grad_scaler import ShardedGradScaler

if is_sagemaker_distributed_available():
    import smdistributed.dataparallel.torch.distributed as dist
    from smdistributed.dataparallel.torch.parallel.distributed import DistributedDataParallel as DDP
else:
    import torch.distributed as dist

if TYPE_CHECKING:
    import optuna

logger = logging.get_logger(__name__)


def _model_unwrap(model: nn.Module) -> nn.Module:
    # since there could be multiple levels of wrapping, unwrap recursively
    if hasattr(model, "module"):
        return _model_unwrap(model.module)
    else:
        return model


class Trainer:
    """
    Trainer is a simple but feature-complete training and eval loop for PyTorch, optimized for 🤗 Transformers.

    Args:
        model (:class:`~transformers.PreTrainedModel` or :obj:`torch.nn.Module`, `optional`):
            The model to train, evaluate or use for predictions. If not provided, a ``model_init`` must be passed.

            .. note::

                :class:`~transformers.Trainer` is optimized to work with the :class:`~transformers.PreTrainedModel`
                provided by the library. You can still use your own models defined as :obj:`torch.nn.Module` as long as
                they work the same way as the 🤗 Transformers models.
        args (:class:`~transformers.TrainingArguments`, `optional`):
            The arguments to tweak for training. Will default to a basic instance of
            :class:`~transformers.TrainingArguments` with the ``output_dir`` set to a directory named `tmp_trainer` in
            the current directory if not provided.
        data_collator (:obj:`DataCollator`, `optional`):
            The function to use to form a batch from a list of elements of :obj:`train_dataset` or :obj:`eval_dataset`.
            Will default to :func:`~transformers.default_data_collator` if no ``tokenizer`` is provided, an instance of
            :func:`~transformers.DataCollatorWithPadding` otherwise.
        train_dataset (:obj:`torch.utils.data.dataset.Dataset`, `optional`):
            The dataset to use for training. If it is an :obj:`datasets.Dataset`, columns not accepted by the
            ``model.forward()`` method are automatically removed.
        eval_dataset (:obj:`torch.utils.data.dataset.Dataset`, `optional`):
             The dataset to use for evaluation. If it is an :obj:`datasets.Dataset`, columns not accepted by the
             ``model.forward()`` method are automatically removed.
        tokenizer (:class:`PreTrainedTokenizerBase`, `optional`):
            The tokenizer used to preprocess the data. If provided, will be used to automatically pad the inputs the
            maximum length when batching inputs, and it will be saved along the model to make it easier to rerun an
            interrupted training or reuse the fine-tuned model.
        model_init (:obj:`Callable[[], PreTrainedModel]`, `optional`):
            A function that instantiates the model to be used. If provided, each call to
            :meth:`~transformers.Trainer.train` will start from a new instance of the model as given by this function.

            The function may have zero argument, or a single one containing the optuna/Ray Tune trial object, to be
            able to choose different architectures according to hyper parameters (such as layer count, sizes of inner
            layers, dropout probabilities etc).
        compute_metrics (:obj:`Callable[[EvalPrediction], Dict]`, `optional`):
            The function that will be used to compute metrics at evaluation. Must take a
            :class:`~transformers.EvalPrediction` and return a dictionary string to metric values.
        callbacks (List of :obj:`~transformers.TrainerCallback`, `optional`):
            A list of callbacks to customize the training loop. Will add those to the list of default callbacks
            detailed in :doc:`here <callback>`.

            If you want to remove one of the default callbacks used, use the :meth:`Trainer.remove_callback` method.
        optimizers (:obj:`Tuple[torch.optim.Optimizer, torch.optim.lr_scheduler.LambdaLR`, `optional`): A tuple
            containing the optimizer and the scheduler to use. Will default to an instance of
            :class:`~transformers.AdamW` on your model and a scheduler given by
            :func:`~transformers.get_linear_schedule_with_warmup` controlled by :obj:`args`.

    Important attributes:

        - **model** -- Always points to the core model. If using a transformers model, it will be a
          :class:`~transformers.PreTrainedModel` subclass.
        - **model_wrapped** -- Always points to the most external model in case one or more other modules wrap the
          original model. This is the model that should be used for the forward pass. For example, under ``DeepSpeed``,
          the inner model is wrapped in ``DeepSpeed`` and then again in ``torch.nn.DistributedDataParallel``. If the
          inner model hasn't been wrapped, then ``self.model_wrapped`` is the same as ``self.model``.
        - **is_model_parallel** -- Whether or not a model has been switched to a model parallel mode (different from
          data parallelism, this means some of the model layers are split on different GPUs).
        - **place_model_on_device** -- Whether or not to automatically place the model on the device - it will be set
          to :obj:`False` if model parallel or deepspeed is used, or if the default
          ``TrainingArguments.place_model_on_device`` is overridden to return :obj:`False` .
        - **is_in_train** -- Whether or not a model is currently running ``train`` (e.g. when ``evaluate`` is called
          while in ``train``)

    """

    def __init__(
        self,
        model: Union[PreTrainedModel, torch.nn.Module] = None,
        args: TrainingArguments = None,
        data_collator: Optional[DataCollator] = None,
        eval_data_collator: Optional[DataCollator] = None,
        train_dataset: Optional[Dataset] = None,
        eval_dataset: Optional[Dataset] = None,
        tokenizer: Optional["PreTrainedTokenizerBase"] = None,
        model_init: Callable[[], PreTrainedModel] = None,
        compute_metrics: Optional[Callable[[EvalPrediction], Dict]] = None,
        callbacks: Optional[List[TrainerCallback]] = None,
        optimizers: Tuple[torch.optim.Optimizer, torch.optim.lr_scheduler.LambdaLR] = (None, None),
        augment_data_collator: Optional[DataCollator] = None,
        log_file: Optional[str] = None,
    ):
        if args is None:
            output_dir = "tmp_trainer"
            logger.info(f"No `TrainingArguments` passed, using `output_dir={output_dir}`.")
            args = TrainingArguments(output_dir=output_dir)
        self.args = args
        # Seed must be set before instantiating the model when using model
        set_seed(self.args.seed)
        self.hp_name = None
        self.deepspeed = None
        self.is_in_train = False

        logging.set_logfile(log_file)

        # memory metrics - must set up as early as possible
        #self._memory_tracker = TrainerMemoryTracker(self.args.skip_memory_metrics)
        #self._memory_tracker.start()

        # force device and distributed setup init explicitly
        args._setup_devices

        if model is None:
            if model_init is not None:
                self.model_init = model_init
                model = self.call_model_init()
            else:
                raise RuntimeError("`Trainer` requires either a `model` or `model_init` argument")
        else:
            if model_init is not None:
                warnings.warn(
                    "`Trainer` requires either a `model` or `model_init` argument, but not both. "
                    "`model_init` will overwrite your model when calling the `train` method. This will become a fatal error in the next release.",
                    FutureWarning,
                )
            self.model_init = model_init

        if hasattr(model, "is_parallelizable") and model.is_parallelizable and model.model_parallel:
            self.is_model_parallel = True
        else:
            self.is_model_parallel = False

        # one place to sort out whether to place the model on device or not
        self.place_model_on_device = args.place_model_on_device
        if self.is_model_parallel or (args.deepspeed and args.do_train) or (args.fp16_full_eval and not args.do_train):
            self.place_model_on_device = False

        default_collator = default_data_collator if tokenizer is None else DataCollatorWithPadding(tokenizer)
        self.data_collator = data_collator if data_collator is not None else default_collator
<<<<<<< HEAD
        self.eval_data_collator = eval_data_collator if eval_data_collator is not None else train_collator
=======
        self.augment_data_collator = augment_data_collator 
>>>>>>> c90c8a94
        self.train_dataset = train_dataset
        self.eval_dataset = eval_dataset
        self.tokenizer = tokenizer

        # postpone switching model to cuda when:
        # 1. MP - since we are trying to fit a much bigger than 1 gpu model
        # 2. fp16-enabled DeepSpeed loads the model in half the size and it doesn't need .to() anyway,
        #    and we only use deepspeed for training at the moment
        if self.place_model_on_device:
            model = model.to(args.device)

        # Force n_gpu to 1 to avoid DataParallel as MP will manage the GPUs
        if self.is_model_parallel:
            self.args._n_gpu = 1

        # later use `self.model is self.model_wrapped` to check if it's wrapped or not
        self.model_wrapped = model
        self.model = model

        self.compute_metrics = compute_metrics
        self.optimizer, self.lr_scheduler = optimizers
        if model_init is not None and (self.optimizer is not None or self.lr_scheduler is not None):
            raise RuntimeError(
                "Passing a `model_init` is incompatible with providing the `optimizers` argument."
                "You should subclass `Trainer` and override the `create_optimizer_and_scheduler` method."
            )
        default_callbacks = DEFAULT_CALLBACKS + get_reporting_integration_callbacks(self.args.report_to)
        callbacks = default_callbacks if callbacks is None else default_callbacks + callbacks
        self.callback_handler = CallbackHandler(
            callbacks, self.model, self.tokenizer, self.optimizer, self.lr_scheduler
        )
        self.add_callback(PrinterCallback if self.args.disable_tqdm else DEFAULT_PROGRESS_CALLBACK)

        # Will be set to True by `self._setup_loggers()` on first call to `self.log()`.
        self._loggers_initialized = False

        # Create output directory if needed
        if self.is_world_process_zero():
            os.makedirs(self.args.output_dir, exist_ok=True)
        if is_torch_tpu_available() and isinstance(self.model, PreTrainedModel):
            # Set an xla_device flag on the model's config.
            # We'll find a more elegant and not need to do this in the future.
            self.model.config.xla_device = True
        if not callable(self.data_collator) and callable(getattr(self.data_collator, "collate_batch", None)):
            raise ValueError("The `data_collator` should be a simple callable (function, class with `__call__`).")

        if args.max_steps > 0:
            logger.info("max_steps is given, it will override any value given in num_train_epochs")

        # Enforce rules on using datasets with no __len__
        if train_dataset is not None and not isinstance(train_dataset, collections.abc.Sized) and args.max_steps <= 0:
            raise ValueError("train_dataset does not implement __len__, max_steps has to be specified")
        if eval_dataset is not None and not isinstance(eval_dataset, collections.abc.Sized):
            raise ValueError("eval_dataset must implement __len__")

        self._signature_columns = None
        if is_datasets_available():
            if isinstance(train_dataset, datasets.Dataset):
                self._remove_unused_columns(self.train_dataset, description="training")
            if isinstance(eval_dataset, datasets.Dataset):
                self._remove_unused_columns(self.eval_dataset, description="evaluation")

        # Setup Sharded DDP training
        self.sharded_dpp = False
        if args.sharded_ddp:
            if args.deepspeed:
                raise ValueError(
                    "Using --sharded_ddp together with --deepspeed is not possible, deactivate one of those flags."
                )

            if args.local_rank == -1:
                raise ValueError("Using sharded DDP only works in distributed training.")
            elif not is_fairscale_available():
                raise ImportError("Sharded DDP training requires fairscale: `pip install fairscale`.")
            else:
                self.sharded_dpp = True

        # Mixed precision setup
        self.use_apex = False
        self.use_amp = False
        self.fp16_backend = None

        if args.fp16:
            if args.fp16_backend == "auto":
                self.fp16_backend = "amp" if _is_native_amp_available else "apex"
            else:
                self.fp16_backend = args.fp16_backend
            logger.info(f"Using {self.fp16_backend} fp16 backend")

        if args.fp16 and not args.deepspeed:  # deepspeed manages its own fp16
            if self.fp16_backend == "amp":
                self.use_amp = True
                self.scaler = ShardedGradScaler() if self.sharded_dpp else torch.cuda.amp.GradScaler()
            else:
                if not is_apex_available():
                    raise ImportError(
                        "Using FP16 with APEX but APEX is not installed, please refer to https://www.github.com/nvidia/apex."
                    )
                self.use_apex = True

        # Label smoothing
        if self.args.label_smoothing_factor != 0:
            self.label_smoother = LabelSmoother(epsilon=self.args.label_smoothing_factor)
        else:
            self.label_smoother = None

        self.state = TrainerState()
        self.control = TrainerControl()
        # Internal variable for total_flos used to count as tensors (for distributed + TPU), will be sent in the
        # state at each call to self.log.
        self._total_flos = None
        self.hp_search_backend = None
        self.use_tune_checkpoints = False
        default_label_names = (
            ["start_positions", "end_positions"]
            if type(self.model) in MODEL_FOR_QUESTION_ANSWERING_MAPPING.values()
            else ["labels"]
        )
        self.label_names = default_label_names if self.args.label_names is None else self.args.label_names
        self.control = self.callback_handler.on_init_end(self.args, self.state, self.control)

        # very last
        #self._memory_tracker.stop_and_update_metrics()

    def add_callback(self, callback):
        """
        Add a callback to the current list of :class:`~transformer.TrainerCallback`.

        Args:
           callback (:obj:`type` or :class:`~transformer.TrainerCallback`):
               A :class:`~transformer.TrainerCallback` class or an instance of a :class:`~transformer.TrainerCallback`.
               In the first case, will instantiate a member of that class.
        """
        self.callback_handler.add_callback(callback)

    def pop_callback(self, callback):
        """
        Remove a callback from the current list of :class:`~transformer.TrainerCallback` and returns it.

        If the callback is not found, returns :obj:`None` (and no error is raised).

        Args:
           callback (:obj:`type` or :class:`~transformer.TrainerCallback`):
               A :class:`~transformer.TrainerCallback` class or an instance of a :class:`~transformer.TrainerCallback`.
               In the first case, will pop the first member of that class found in the list of callbacks.

        Returns:
            :class:`~transformer.TrainerCallback`: The callback removed, if found.
        """
        return self.callback_handler.pop_callback(callback)

    def remove_callback(self, callback):
        """
        Remove a callback from the current list of :class:`~transformer.TrainerCallback`.

        Args:
           callback (:obj:`type` or :class:`~transformer.TrainerCallback`):
               A :class:`~transformer.TrainerCallback` class or an instance of a :class:`~transformer.TrainerCallback`.
               In the first case, will remove the first member of that class found in the list of callbacks.
        """
        self.callback_handler.remove_callback(callback)

    def _remove_unused_columns(self, dataset: "datasets.Dataset", description: Optional[str] = None):
        if not self.args.remove_unused_columns:
            return
        if self._signature_columns is None:
            # Inspect model forward signature to keep only the arguments it accepts.
            signature = inspect.signature(self.model.forward)
            self._signature_columns = list(signature.parameters.keys())
            # Labels may be named label or label_ids, the default data collator handles that.
            self._signature_columns += ["label", "label_ids"]
        columns = [k for k in self._signature_columns if k in dataset.column_names]
        ignored_columns = list(set(dataset.column_names) - set(self._signature_columns))
        if len(ignored_columns) > 0:
            dset_description = "" if description is None else f"in the {description} set "
            logger.info(
                f"The following columns {dset_description} don't have a corresponding argument in "
                f"`{self.model.__class__.__name__}.forward` and have been ignored: {', '.join(ignored_columns)}."
            )

        dataset.set_format(type=dataset.format["type"], columns=columns, format_kwargs=dataset.format["format_kwargs"])

    def _get_train_sampler(self) -> Optional[torch.utils.data.sampler.Sampler]:
        if isinstance(self.train_dataset, torch.utils.data.IterableDataset) or not isinstance(
            self.train_dataset, collections.abc.Sized
        ):
            return None

        # Gather the number of processes and this process index.
        if self.args.parallel_mode == ParallelMode.TPU:
            num_processes = xm.xrt_world_size()
            process_index = xm.get_ordinal()
        elif (
            self.args.parallel_mode == ParallelMode.DISTRIBUTED
            or self.args.parallel_mode == ParallelMode.SAGEMAKER_DISTRIBUTED
        ):
            num_processes = dist.get_world_size()
            process_index = dist.get_rank()
        else:
            num_processes = 1
            process_index = 0

        # Build the sampler.
        if self.args.group_by_length:
            if num_processes <= 1:
                return LengthGroupedSampler(self.train_dataset, self.args.train_batch_size)
            else:
                return DistributedLengthGroupedSampler(
                    self.train_dataset, self.args.train_batch_size, num_replicas=num_processes, rank=process_index
                )

        else:
            if num_processes <= 1:
                return RandomSampler(self.train_dataset)
            else:
                return DistributedSampler(self.train_dataset, num_replicas=num_processes, rank=process_index)

    def get_train_dataloader(self) -> DataLoader:
        """
        Returns the training :class:`~torch.utils.data.DataLoader`.

        Will use no sampler if :obj:`self.train_dataset` does not implement :obj:`__len__`, a random sampler (adapted
        to distributed training if necessary) otherwise.

        Subclass and override this method if you want to inject some custom behavior.
        """
        if self.train_dataset is None:
            raise ValueError("Trainer: training requires a train_dataset.")
        train_sampler = self._get_train_sampler()

        data_loader = DataLoader(
            self.train_dataset,
            batch_size=self.args.train_batch_size,
            sampler=train_sampler,
            collate_fn=self.augment_data_collator if self.augment_data_collator is not None else self.data_collator,
            drop_last=self.args.dataloader_drop_last,
            num_workers=self.args.dataloader_num_workers,
            pin_memory=self.args.dataloader_pin_memory,
        )
        return data_loader

    def _get_eval_sampler(self, eval_dataset: Dataset) -> Optional[torch.utils.data.sampler.Sampler]:
        if is_torch_tpu_available():
            return SequentialDistributedSampler(eval_dataset, num_replicas=xm.xrt_world_size(), rank=xm.get_ordinal())
        elif self.args.local_rank != -1:
            return SequentialDistributedSampler(eval_dataset)
        else:
            return SequentialSampler(eval_dataset)

    def get_eval_dataloader(self, eval_dataset: Optional[Dataset] = None) -> DataLoader:
        """
        Returns the evaluation :class:`~torch.utils.data.DataLoader`.

        Subclass and override this method if you want to inject some custom behavior.

        Args:
            eval_dataset (:obj:`torch.utils.data.dataset.Dataset`, `optional`):
                If provided, will override :obj:`self.eval_dataset`. If it is an :obj:`datasets.Dataset`, columns not
                accepted by the ``model.forward()`` method are automatically removed. It must implement :obj:`__len__`.
        """
        if eval_dataset is None and self.eval_dataset is None:
            raise ValueError("Trainer: evaluation requires an eval_dataset.")
        elif eval_dataset is not None and not isinstance(eval_dataset, collections.abc.Sized):
            raise ValueError("eval_dataset must implement __len__")
        elif is_datasets_available() and isinstance(eval_dataset, datasets.Dataset):
            self._remove_unused_columns(eval_dataset, description="evaluation")
        eval_dataset = eval_dataset if eval_dataset is not None else self.eval_dataset
        eval_sampler = self._get_eval_sampler(eval_dataset)

        return DataLoader(
            eval_dataset,
            sampler=eval_sampler,
            batch_size=self.args.eval_batch_size,
            collate_fn=self.eval_data_collator,
            drop_last=self.args.dataloader_drop_last,
            num_workers=self.args.dataloader_num_workers,
            pin_memory=self.args.dataloader_pin_memory,
        )

    def get_test_dataloader(self, test_dataset: Dataset) -> DataLoader:
        """
        Returns the test :class:`~torch.utils.data.DataLoader`.

        Subclass and override this method if you want to inject some custom behavior.

        Args:
            test_dataset (:obj:`torch.utils.data.dataset.Dataset`, `optional`):
                The test dataset to use. If it is an :obj:`datasets.Dataset`, columns not accepted by the
                ``model.forward()`` method are automatically removed. It must implement :obj:`__len__`.
        """
        if not isinstance(test_dataset, collections.abc.Sized):
            raise ValueError("test_dataset must implement __len__")
        elif is_datasets_available() and isinstance(test_dataset, datasets.Dataset):
            self._remove_unused_columns(test_dataset, description="test")
        test_sampler = self._get_eval_sampler(test_dataset)

        # We use the same batch_size as for eval.
        return DataLoader(
            test_dataset,
            sampler=test_sampler,
            batch_size=self.args.eval_batch_size,
            collate_fn=self.eval_data_collator,
            drop_last=self.args.dataloader_drop_last,
            pin_memory=self.args.dataloader_pin_memory,
        )

    def create_optimizer_and_scheduler(self, num_training_steps: int):
        """
        Setup the optimizer and the learning rate scheduler.

        We provide a reasonable default that works well. If you want to use something else, you can pass a tuple in the
        Trainer's init through :obj:`optimizers`, or subclass and override this method in a subclass.
        """
        if self.optimizer is None:
            no_decay = ["bias", "LayerNorm.weight"]
            optimizer_grouped_parameters = [
                {
                    "params": [p for n, p in self.model.named_parameters() if not any(nd in n for nd in no_decay)],
                    "weight_decay": self.args.weight_decay,
                },
                {
                    "params": [p for n, p in self.model.named_parameters() if any(nd in n for nd in no_decay)],
                    "weight_decay": 0.0,
                },
            ]
            optimizer_cls = Adafactor if self.args.adafactor else AdamW
            if self.args.adafactor:
                optimizer_cls = Adafactor
                optimizer_kwargs = {"scale_parameter": False, "relative_step": False}
            else:
                optimizer_cls = AdamW
                optimizer_kwargs = {
                    "betas": (self.args.adam_beta1, self.args.adam_beta2),
                    "eps": self.args.adam_epsilon,
                }
            optimizer_kwargs["lr"] = self.args.learning_rate
            if self.sharded_dpp:
                self.optimizer = OSS(
                    params=optimizer_grouped_parameters,
                    optim=optimizer_cls,
                    **optimizer_kwargs,
                )
            else:
                self.optimizer = optimizer_cls(optimizer_grouped_parameters, **optimizer_kwargs)

        if self.lr_scheduler is None:
            warmup_steps = (
                self.args.warmup_steps
                if self.args.warmup_steps > 0
                else math.ceil(num_training_steps * self.args.warmup_ratio)
            )

            self.lr_scheduler = get_scheduler(
                self.args.lr_scheduler_type,
                self.optimizer,
                num_warmup_steps=warmup_steps,
                num_training_steps=num_training_steps,
            )

    def num_examples(self, dataloader: DataLoader) -> int:
        """
        Helper to get number of samples in a :class:`~torch.utils.data.DataLoader` by accessing its dataset.

        Will raise an exception if the underlying dataset dese not implement method :obj:`__len__`
        """
        return len(dataloader.dataset)

    def _hp_search_setup(self, trial: Union["optuna.Trial", Dict[str, Any]]):
        """ HP search setup code """
        self._trial = trial

        if self.hp_search_backend is None or trial is None:
            return

        params = self.hp_space(trial) if self.hp_search_backend == HPSearchBackend.OPTUNA else trial
        for key, value in params.items():
            if not hasattr(self.args, key):
                raise AttributeError(
                    f"Trying to set {key} in the hyperparameter search but there is no corresponding field in `TrainingArguments`."
                )
            old_attr = getattr(self.args, key, None)
            # Casting value to the proper type
            if old_attr is not None:
                value = type(old_attr)(value)
            setattr(self.args, key, value)
        if self.hp_search_backend == HPSearchBackend.OPTUNA:
            logger.info("Trial:", trial.params)

    def _report_to_hp_search(
        self, trial: Union["optuna.Trial", Dict[str, Any]], epoch: int, metrics: Dict[str, float]
    ):
        if self.hp_search_backend is None or trial is None:
            return
        self.objective = self.compute_objective(metrics.copy())
        if self.hp_search_backend == HPSearchBackend.OPTUNA:
            import optuna

            trial.report(self.objective, epoch)
            if trial.should_prune():
                raise optuna.TrialPruned()
        elif self.hp_search_backend == HPSearchBackend.RAY:
            from ray import tune

            if self.state.global_step % self.args.save_steps == 0:
                self._tune_save_checkpoint()
            tune.report(objective=self.objective, **metrics)

    def _tune_save_checkpoint(self):
        from ray import tune

        if not self.use_tune_checkpoints:
            return
        with tune.checkpoint_dir(step=self.state.global_step) as checkpoint_dir:
            self.args.output_dir = checkpoint_dir
            output_dir = os.path.join(self.args.output_dir, f"{PREFIX_CHECKPOINT_DIR}-{self.state.global_step}")
            self.save_model(output_dir)
            if self.is_world_process_zero():
                self.state.save_to_json(os.path.join(output_dir, "trainer_state.json"))
                torch.save(self.optimizer.state_dict(), os.path.join(output_dir, "optimizer.pt"))
                torch.save(self.lr_scheduler.state_dict(), os.path.join(output_dir, "scheduler.pt"))

    def call_model_init(self, trial=None):
        model_init_argcount = len(inspect.signature(self.model_init).parameters)
        if model_init_argcount == 0:
            model = self.model_init()
        elif model_init_argcount == 1:
            model = self.model_init(trial)
        else:
            raise RuntimeError("model_init should have 0 or 1 argument.")

        if model is None:
            raise RuntimeError("model_init should not return None.")

        return model

    def _wrap_model(self, model, training=True):
        # already initialized its own DDP and AMP
        if self.deepspeed:
            return model

        # Mixed precision training with apex (torch < 1.6)
        if self.use_apex and training:
            model, self.optimizer = amp.initialize(model, self.optimizer, opt_level=self.args.fp16_opt_level)

        # Multi-gpu training (should be after apex fp16 initialization)
        if self.args.n_gpu > 1:
            model = torch.nn.DataParallel(model)

        # Note: in torch.distributed mode, there's no point in wrapping the model
        # inside a DistributedDataParallel as we'll be under `no_grad` anyways.
        if not training:
            return model

        # Distributed training (should be after apex fp16 initialization)
        if self.sharded_dpp:
            model = ShardedDDP(model, self.optimizer)
        elif is_sagemaker_distributed_available():
            model = DDP(model, device_ids=[dist.get_local_rank()], broadcast_buffers=False)
        elif self.args.local_rank != -1:
            if self.args.ddp_find_unused_parameters is not None:
                find_unused_parameters = self.args.ddp_find_unused_parameters
            elif isinstance(model, PreTrainedModel):
                # find_unused_parameters breaks checkpointing as per
                # https://github.com/huggingface/transformers/pull/4659#issuecomment-643356021
                find_unused_parameters = not getattr(model.config, "gradient_checkpointing", False)
            else:
                find_unused_parameters = True
            model = torch.nn.parallel.DistributedDataParallel(
                model,
                device_ids=[self.args.local_rank],
                output_device=self.args.local_rank,
                find_unused_parameters=find_unused_parameters,
            )

        return model

    def train(
        self,
        resume_from_checkpoint: Optional[str] = None,
        trial: Union["optuna.Trial", Dict[str, Any]] = None,
        **kwargs,
    ):
        """
        Main training entry point.

        Args:
            resume_from_checkpoint (:obj:`str`, `optional`):
                Local path to a saved checkpoint as saved by a previous instance of :class:`~transformers.Trainer`. If
                present, training will resume from the model/optimizer/scheduler states loaded here.
            trial (:obj:`optuna.Trial` or :obj:`Dict[str, Any]`, `optional`):
                The trial run or the hyperparameter dictionary for hyperparameter search.
            kwargs:
                Additional keyword arguments used to hide deprecated arguments
        """

        # memory metrics - must set up as early as possible
        #self._memory_tracker.start()

        self.is_in_train = True

        if "model_path" in kwargs:
            resume_from_checkpoint = kwargs.pop("model_path")
            warnings.warn(
                "`model_path` is deprecated and will be removed in a future version. Use `resume_from_checkpoint` "
                "instead.",
                FutureWarning,
            )
        if len(kwargs) > 0:
            raise TypeError(f"train() received got unexpected keyword arguments: {', '.join(list(kwargs.keys()))}.")
        # This might change the seed so needs to run first.
        self._hp_search_setup(trial)

        # Model re-init
        model_reloaded = False
        if self.model_init is not None:
            # Seed must be set before instantiating the model when using model_init.
            set_seed(self.args.seed)
            self.model = self.call_model_init(trial)
            model_reloaded = True
            # Reinitializes optimizer and scheduler
            self.optimizer, self.lr_scheduler = None, None

        # Load potential model checkpoint
        if resume_from_checkpoint is not None and os.path.isfile(os.path.join(resume_from_checkpoint, WEIGHTS_NAME)):
            logger.info(f"Loading model from {resume_from_checkpoint}).")
            if isinstance(self.model, PreTrainedModel):
                self.model = self.model.from_pretrained(resume_from_checkpoint)
                model_reloaded = True
            else:
                state_dict = torch.load(os.path.join(resume_from_checkpoint, WEIGHTS_NAME))
                self.model.load_state_dict(state_dict)

        # If model was re-initialized, put it on the right device and update self.model_wrapped
        if model_reloaded:
            if self.place_model_on_device:
                self.model = self.model.to(self.args.device)
            self.model_wrapped = self.model
        # Train!
        if is_torch_tpu_available():
            world_size = xm.xrt_world_size()
        elif self.args.local_rank != -1:
            world_size = dist.get_world_size()
        else:
            world_size = 1

        # Keeping track whether we can can len() on the dataset or not
        train_dataset_is_sized = isinstance(self.train_dataset, collections.abc.Sized)

        # Data loader and number of training steps
        train_dataloader = self.get_train_dataloader()

        # Setting up training control variables:
        # number of training epochs: num_train_epochs
        # number of training steps per epoch: num_update_steps_per_epoch
        # total number of training steps to execute: max_steps
        if train_dataset_is_sized:
            num_update_steps_per_epoch = len(train_dataloader) // (self.args.gradient_accumulation_steps)
            num_update_steps_per_epoch = max(num_update_steps_per_epoch, 1)
            if self.args.max_steps > 0:
                max_steps = self.args.max_steps
                num_train_epochs = self.args.max_steps // num_update_steps_per_epoch + int(
                    self.args.max_steps % num_update_steps_per_epoch > 0
                )
            else:
                max_steps = math.ceil(self.args.num_train_epochs * num_update_steps_per_epoch)
                num_train_epochs = math.ceil(self.args.num_train_epochs)
        else:
            # see __init__. max_steps is set when the dataset has no __len__
            max_steps = self.args.max_steps
            num_train_epochs = 1
            num_update_steps_per_epoch = max_steps

        if self.args.deepspeed:
            model, optimizer, lr_scheduler = init_deepspeed(self, num_training_steps=max_steps)
            self.model = model.module
            self.model_wrapped = model  # will get further wrapped in DDP
            self.deepspeed = model  # DeepSpeedEngine object
            self.optimizer = optimizer
            self.lr_scheduler = lr_scheduler
        else:
            self.create_optimizer_and_scheduler(num_training_steps=max_steps)

        self.state = TrainerState()
        self.state.is_hyper_param_search = trial is not None

        # Check if saved optimizer or scheduler states exist
        self._load_optimizer_and_scheduler(resume_from_checkpoint)

        model = self._wrap_model(self.model_wrapped)

        # for the rest of this function `model` is the outside model, whether it was wrapped or not
        if model is not self.model:
            self.model_wrapped = model

        # important: at this point:
        # self.model         is the Transformers Model
        # self.model_wrapped is DDP(Transformers Model), Deepspeed(Transformers Model), etc.
        total_train_batch_size = self.args.train_batch_size * self.args.gradient_accumulation_steps * world_size
        num_examples = (
            self.num_examples(train_dataloader)
            if train_dataset_is_sized
            else total_train_batch_size * self.args.max_steps
        )

        logger.info("***** Running training *****")
        logger.info(f"  Num examples = {num_examples}")
        logger.info(f"  Num Epochs = {num_train_epochs}")
        logger.info(f"  Instantaneous batch size per device = {self.args.per_device_train_batch_size}")
        logger.info(f"  Total train batch size (w. parallel, distributed & accumulation) = {total_train_batch_size}")
        logger.info(f"  Gradient Accumulation steps = {self.args.gradient_accumulation_steps}")
        logger.info(f"  Total optimization steps = {max_steps}")

        self.state.epoch = 0
        start_time = time.time()
        epochs_trained = 0
        steps_trained_in_current_epoch = 0

        # Check if continuing training from a checkpoint
        if resume_from_checkpoint is not None and os.path.isfile(
            os.path.join(resume_from_checkpoint, "trainer_state.json")
        ):
            self.state = TrainerState.load_from_json(os.path.join(resume_from_checkpoint, "trainer_state.json"))
            epochs_trained = self.state.global_step // num_update_steps_per_epoch
            if not self.args.ignore_data_skip:
                steps_trained_in_current_epoch = self.state.global_step % (num_update_steps_per_epoch)
                steps_trained_in_current_epoch *= self.args.gradient_accumulation_steps
            else:
                steps_trained_in_current_epoch = 0

            logger.info("  Continuing training from checkpoint, will skip to saved global_step")
            logger.info(f"  Continuing training from epoch {epochs_trained}")
            logger.info(f"  Continuing training from global step {self.state.global_step}")
            if not self.args.ignore_data_skip:
                logger.info(
                    f"  Will skip the first {epochs_trained} epochs then the first {steps_trained_in_current_epoch} "
                    "batches in the first epoch."
                )

        # Update the references
        self.callback_handler.model = self.model
        self.callback_handler.optimizer = self.optimizer
        self.callback_handler.lr_scheduler = self.lr_scheduler
        self.callback_handler.train_dataloader = train_dataloader
        self.state.trial_name = self.hp_name(trial) if self.hp_name is not None else None
        self.state.trial_params = hp_params(trial) if trial is not None else None
        # This should be the same if the state has been saved but in case the training arguments changed, it's safer
        # to set this after the load.
        self.state.max_steps = max_steps
        self.state.num_train_epochs = num_train_epochs
        self.state.is_local_process_zero = self.is_local_process_zero()
        self.state.is_world_process_zero = self.is_world_process_zero()

        # tr_loss is a tensor to avoid synchronization of TPUs through .item()
        tr_loss = torch.tensor(0.0).to(self.args.device)
        # _total_loss_scalar is updated everytime .item() has to be called on tr_loss and stores the sum of all losses
        self._total_loss_scalar = 0.0
        self._globalstep_last_logged = self.state.global_step
        self._total_flos = self.state.total_flos
        model.zero_grad()

        self.control = self.callback_handler.on_train_begin(self.args, self.state, self.control)

        # Skip the first epochs_trained epochs to get the random state of the dataloader at the right point.
        if not self.args.ignore_data_skip:
            for epoch in range(epochs_trained):
                # We just need to begin an iteration to create the randomization of the sampler.
                for _ in train_dataloader:
                    break

        for epoch in range(epochs_trained, num_train_epochs):
            if isinstance(train_dataloader, DataLoader) and isinstance(train_dataloader.sampler, DistributedSampler):
                train_dataloader.sampler.set_epoch(epoch)

            if is_torch_tpu_available():
                parallel_loader = pl.ParallelLoader(train_dataloader, [self.args.device]).per_device_loader(
                    self.args.device
                )
                epoch_iterator = parallel_loader
            else:
                epoch_iterator = train_dataloader

            # Reset the past mems state at the beginning of each epoch if necessary.
            if self.args.past_index >= 0:
                self._past = None

            steps_in_epoch = (
                len(epoch_iterator)
                if train_dataset_is_sized
                else self.args.max_steps * self.args.gradient_accumulation_steps
            )
            self.control = self.callback_handler.on_epoch_begin(self.args, self.state, self.control)

            for step, inputs in enumerate(epoch_iterator):

                # Skip past any already trained steps if resuming training
                if steps_trained_in_current_epoch > 0:
                    steps_trained_in_current_epoch -= 1
                    continue

                if (step + 1) % self.args.gradient_accumulation_steps == 0:
                    self.control = self.callback_handler.on_step_begin(self.args, self.state, self.control)

                if (
                    ((step + 1) % self.args.gradient_accumulation_steps != 0)
                    and self.args.local_rank != -1
                    and not self.args.deepspeed
                ):
                    # Avoid unnecessary DDP synchronization since there will be no backward pass on this example.
                    with model.no_sync():
                        tr_loss += self.training_step(model, inputs)
                else:
                    tr_loss += self.training_step(model, inputs)
                self._total_flos += float(self.floating_point_ops(inputs))

                if (step + 1) % self.args.gradient_accumulation_steps == 0 or (
                    # last step in epoch but step is always smaller than gradient_accumulation_steps
                    steps_in_epoch <= self.args.gradient_accumulation_steps
                    and (step + 1) == steps_in_epoch
                ):
                    # Gradient clipping
                    if self.args.max_grad_norm is not None and self.args.max_grad_norm > 0 and not self.deepspeed:
                        # deepspeed does its own clipping

                        if self.use_amp:
                            # AMP: gradients need unscaling
                            self.scaler.unscale_(self.optimizer)

                        if hasattr(self.optimizer, "clip_grad_norm"):
                            # Some optimizers (like the sharded optimizer) have a specific way to do gradient clipping
                            self.optimizer.clip_grad_norm(self.args.max_grad_norm)
                        else:
                            # Revert to normal clipping otherwise, handling Apex or full precision
                            torch.nn.utils.clip_grad_norm_(
                                amp.master_params(self.optimizer) if self.use_apex else model.parameters(),
                                self.args.max_grad_norm,
                            )

                    # Optimizer step
                    if self.deepspeed:
                        self.deepspeed.step()
                    elif is_torch_tpu_available():
                        xm.optimizer_step(self.optimizer)
                    elif self.use_amp:
                        self.scaler.step(self.optimizer)
                        self.scaler.update()
                    else:
                        self.optimizer.step()

                    self.lr_scheduler.step()
                    model.zero_grad()
                    self.state.global_step += 1
                    self.state.epoch = epoch + (step + 1) / steps_in_epoch
                    self.control = self.callback_handler.on_step_end(self.args, self.state, self.control)

                    self._maybe_log_save_evaluate(tr_loss, model, trial, epoch)

                if self.control.should_epoch_stop or self.control.should_training_stop:
                    break

            self.control = self.callback_handler.on_epoch_end(self.args, self.state, self.control)
            self._maybe_log_save_evaluate(tr_loss, model, trial, epoch)

            if self.args.tpu_metrics_debug or self.args.debug:
                if is_torch_tpu_available():
                    # tpu-comment: Logging debug metrics for PyTorch/XLA (compile, execute times, ops, etc.)
                    xm.master_print(met.metrics_report())
                else:
                    logger.warning(
                        "You enabled PyTorch/XLA debug metrics but you don't have a TPU "
                        "configured. Check your training configuration if this is unexpected."
                    )
            if self.control.should_training_stop:
                break

        if self.args.past_index and hasattr(self, "_past"):
            # Clean the state at the end of training
            delattr(self, "_past")

        logger.info("\n\nTraining completed. Do not forget to share your model on huggingface.co/models =)\n\n")
        if self.args.load_best_model_at_end and self.state.best_model_checkpoint is not None:
            logger.info(
                f"Loading best model from {self.state.best_model_checkpoint} (score: {self.state.best_metric})."
            )
            if isinstance(self.model, PreTrainedModel):
                self.model = self.model.from_pretrained(self.state.best_model_checkpoint)
                if self.place_model_on_device:
                    self.model = self.model.to(self.args.device)
            else:
                state_dict = torch.load(os.path.join(self.state.best_model_checkpoint, WEIGHTS_NAME))
                self.model.load_state_dict(state_dict)

            if self.deepspeed:
                self.deepspeed.load_checkpoint(
                    self.state.best_model_checkpoint, load_optimizer_states=False, load_lr_scheduler_states=False
                )

        metrics = speed_metrics("train", start_time, self.state.max_steps)
        if self._total_flos is not None:
            self.store_flos()
            metrics["total_flos"] = self.state.total_flos
        self.log(metrics)

        self.control = self.callback_handler.on_train_end(self.args, self.state, self.control)
        # add remaining tr_loss
        self._total_loss_scalar += tr_loss.item()

        if self.deepspeed:
            # free up any memory that might be useful for eval
            self.deepspeed = None
            self.optimizer = None
            self.lr_scheduler = None
            self.model_wrapped = self.model
            gc.collect()  # force memory release
            # to restore normal behavior outside of train replay the place_model_on_device logic w/o deepspeed
            self.place_model_on_device = self.args.place_model_on_device
            if self.is_model_parallel:
                self.place_model_on_device = False

        self.is_in_train = False

        #self._memory_tracker.stop_and_update_metrics(metrics)

        return TrainOutput(self.state.global_step, self._total_loss_scalar / self.state.global_step, metrics)

    def _maybe_log_save_evaluate(self, tr_loss, model, trial, epoch):
        if self.control.should_log:
            logs: Dict[str, float] = {}
            tr_loss_scalar = tr_loss.item()
            # reset tr_loss to zero
            tr_loss -= tr_loss

            logs["loss"] = round(tr_loss_scalar / (self.state.global_step - self._globalstep_last_logged), 4)
            # backward compatibility for pytorch schedulers
            logs["learning_rate"] = (
                self.lr_scheduler.get_last_lr()[0]
                if version.parse(torch.__version__) >= version.parse("1.4")
                else self.lr_scheduler.get_lr()[0]
            )
            self._total_loss_scalar += tr_loss_scalar
            self._globalstep_last_logged = self.state.global_step

            self.log(logs)

        metrics = None
        if self.control.should_evaluate:
            metrics = self.evaluate()
            self._report_to_hp_search(trial, epoch, metrics)

        if self.control.should_save:
            self._save_checkpoint(model, trial, metrics=metrics)
            self.control = self.callback_handler.on_save(self.args, self.state, self.control)

    def _save_checkpoint(self, model, trial, metrics=None):
        # In all cases, including ddp/dp/deepspeed, self.model is always a reference to the model we
        # want to save.
        assert _model_unwrap(model) is self.model, "internal model should be a reference to self.model"

        # Save model checkpoint
        checkpoint_folder = f"{PREFIX_CHECKPOINT_DIR}-{self.state.global_step}"

        if self.hp_search_backend is not None and trial is not None:
            if self.hp_search_backend == HPSearchBackend.OPTUNA:
                run_id = trial.number
            else:
                from ray import tune

                run_id = tune.get_trial_id()
            run_name = self.hp_name(trial) if self.hp_name is not None else f"run-{run_id}"
            output_dir = os.path.join(self.args.output_dir, run_name, checkpoint_folder)
        else:
            output_dir = os.path.join(self.args.output_dir, checkpoint_folder)

            self.store_flos()

        self.save_model(output_dir)
        if self.deepspeed:
            self.deepspeed.save_checkpoint(output_dir)

        # Save optimizer and scheduler
        if self.sharded_dpp:
            self.optimizer.consolidate_state_dict()

        if is_torch_tpu_available():
            xm.rendezvous("saving_optimizer_states")
            xm.save(self.optimizer.state_dict(), os.path.join(output_dir, "optimizer.pt"))
            with warnings.catch_warnings(record=True) as caught_warnings:
                xm.save(self.lr_scheduler.state_dict(), os.path.join(output_dir, "scheduler.pt"))
                reissue_pt_warnings(caught_warnings)
        elif self.is_world_process_zero() and not self.deepspeed:
            # deepspeed.save_checkpoint above saves model/optim/sched
            torch.save(self.optimizer.state_dict(), os.path.join(output_dir, "optimizer.pt"))
            with warnings.catch_warnings(record=True) as caught_warnings:
                torch.save(self.lr_scheduler.state_dict(), os.path.join(output_dir, "scheduler.pt"))
            reissue_pt_warnings(caught_warnings)

        # Determine the new best metric / best model checkpoint
        if metrics is not None and self.args.metric_for_best_model is not None:
            metric_to_check = self.args.metric_for_best_model
            if not metric_to_check.startswith("eval_"):
                metric_to_check = f"eval_{metric_to_check}"
            metric_value = metrics[metric_to_check]

            operator = np.greater if self.args.greater_is_better else np.less
            if (
                self.state.best_metric is None
                or self.state.best_model_checkpoint is None
                or operator(metric_value, self.state.best_metric)
            ):
                self.state.best_metric = metric_value
                self.state.best_model_checkpoint = output_dir

        # Save the Trainer state
        if self.is_world_process_zero():
            self.state.save_to_json(os.path.join(output_dir, "trainer_state.json"))

        # Maybe delete some older checkpoints.
        if self.is_world_process_zero():
            self._rotate_checkpoints(use_mtime=True)

    def _load_optimizer_and_scheduler(self, checkpoint):
        """If optimizer and scheduler states exist, load them."""
        if checkpoint is None:
            return

        if os.path.isfile(os.path.join(checkpoint, "optimizer.pt")) and os.path.isfile(
            os.path.join(checkpoint, "scheduler.pt")
        ):
            # Load in optimizer and scheduler states
            if is_torch_tpu_available():
                # On TPU we have to take some extra precautions to properly load the states on the right device.
                optimizer_state = torch.load(os.path.join(checkpoint, "optimizer.pt"), map_location="cpu")
                with warnings.catch_warnings(record=True) as caught_warnings:
                    lr_scheduler_state = torch.load(os.path.join(checkpoint, "scheduler.pt"), map_location="cpu")
                reissue_pt_warnings(caught_warnings)

                xm.send_cpu_data_to_device(optimizer_state, self.args.device)
                xm.send_cpu_data_to_device(lr_scheduler_state, self.args.device)

                self.optimizer.load_state_dict(optimizer_state)
                self.lr_scheduler.load_state_dict(lr_scheduler_state)
            else:
                self.optimizer.load_state_dict(
                    torch.load(os.path.join(checkpoint, "optimizer.pt"), map_location=self.args.device)
                )
                with warnings.catch_warnings(record=True) as caught_warnings:
                    self.lr_scheduler.load_state_dict(torch.load(os.path.join(checkpoint, "scheduler.pt")))
                reissue_pt_warnings(caught_warnings)

        if self.deepspeed:
            # Not sure how to check if there is a saved deepspeed checkpoint, but since it just return None if it fails to find a deepspeed checkpoint this is sort of a check-n-load function
            self.deepspeed.load_checkpoint(checkpoint, load_optimizer_states=True, load_lr_scheduler_states=True)

    def hyperparameter_search(
        self,
        hp_space: Optional[Callable[["optuna.Trial"], Dict[str, float]]] = None,
        compute_objective: Optional[Callable[[Dict[str, float]], float]] = None,
        n_trials: int = 20,
        direction: str = "minimize",
        backend: Optional[Union["str", HPSearchBackend]] = None,
        hp_name: Optional[Callable[["optuna.Trial"], str]] = None,
        **kwargs,
    ) -> BestRun:
        """
        Launch an hyperparameter search using ``optuna`` or ``Ray Tune``. The optimized quantity is determined by
        :obj:`compute_objective`, which defaults to a function returning the evaluation loss when no metric is
        provided, the sum of all metrics otherwise.

        .. warning::

            To use this method, you need to have provided a ``model_init`` when initializing your
            :class:`~transformers.Trainer`: we need to reinitialize the model at each new run. This is incompatible
            with the ``optimizers`` argument, so you need to subclass :class:`~transformers.Trainer` and override the
            method :meth:`~transformers.Trainer.create_optimizer_and_scheduler` for custom optimizer/scheduler.

        Args:
            hp_space (:obj:`Callable[["optuna.Trial"], Dict[str, float]]`, `optional`):
                A function that defines the hyperparameter search space. Will default to
                :func:`~transformers.trainer_utils.default_hp_space_optuna` or
                :func:`~transformers.trainer_utils.default_hp_space_ray` depending on your backend.
            compute_objective (:obj:`Callable[[Dict[str, float]], float]`, `optional`):
                A function computing the objective to minimize or maximize from the metrics returned by the
                :obj:`evaluate` method. Will default to :func:`~transformers.trainer_utils.default_compute_objective`.
            n_trials (:obj:`int`, `optional`, defaults to 100):
                The number of trial runs to test.
            direction(:obj:`str`, `optional`, defaults to :obj:`"minimize"`):
                Whether to optimize greater or lower objects. Can be :obj:`"minimize"` or :obj:`"maximize"`, you should
                pick :obj:`"minimize"` when optimizing the validation loss, :obj:`"maximize"` when optimizing one or
                several metrics.
            backend(:obj:`str` or :class:`~transformers.training_utils.HPSearchBackend`, `optional`):
                The backend to use for hyperparameter search. Will default to optuna or Ray Tune, depending on which
                one is installed. If both are installed, will default to optuna.
            kwargs:
                Additional keyword arguments passed along to :obj:`optuna.create_study` or :obj:`ray.tune.run`. For
                more information see:

                - the documentation of `optuna.create_study
                  <https://optuna.readthedocs.io/en/stable/reference/alias_generated/optuna.create_study.html#optuna.create_study>`__
                - the documentation of `tune.run
                  <https://docs.ray.io/en/latest/tune/api_docs/execution.html#tune-run>`__

        Returns:
            :class:`transformers.trainer_utils.BestRun`: All the information about the best run.
        """
        if backend is None:
            backend = default_hp_search_backend()
            if backend is None:
                raise RuntimeError(
                    "At least one of optuna or ray should be installed. "
                    "To install optuna run `pip install optuna`."
                    "To install ray run `pip install ray[tune]`."
                )
        backend = HPSearchBackend(backend)
        if backend == HPSearchBackend.OPTUNA and not is_optuna_available():
            raise RuntimeError("You picked the optuna backend, but it is not installed. Use `pip install optuna`.")
        if backend == HPSearchBackend.RAY and not is_ray_tune_available():
            raise RuntimeError(
                "You picked the Ray Tune backend, but it is not installed. Use `pip install 'ray[tune]'`."
            )
        self.hp_search_backend = backend
        if self.model_init is None:
            raise RuntimeError(
                "To use hyperparameter search, you need to pass your model through a model_init function."
            )

        self.hp_space = default_hp_space[backend] if hp_space is None else hp_space
        self.hp_name = hp_name
        self.compute_objective = default_compute_objective if compute_objective is None else compute_objective

        run_hp_search = run_hp_search_optuna if backend == HPSearchBackend.OPTUNA else run_hp_search_ray
        best_run = run_hp_search(self, n_trials, direction, **kwargs)

        self.hp_search_backend = None
        return best_run

    def log(self, logs: Dict[str, float]) -> None:
        """
        Log :obj:`logs` on the various objects watching training.

        Subclass and override this method to inject custom behavior.

        Args:
            logs (:obj:`Dict[str, float]`):
                The values to log.
        """
        if self.state.epoch is not None:
            logs["epoch"] = round(self.state.epoch, 2)

        output = {**logs, **{"step": self.state.global_step}}
        self.state.log_history.append(output)
        logger.info(output)
        self.control = self.callback_handler.on_log(self.args, self.state, self.control, logs)

    def metrics_format(self, metrics: Dict[str, float]) -> Dict[str, float]:
        """
        Reformat Trainer metrics values to a human-readable format

        Args:
            metrics (:obj:`Dict[str, float]`):
                The metrics returned from train/evaluate/predict

        Returns:
            metrics (:obj:`Dict[str, float]`): The reformatted metrics
        """

        metrics_copy = metrics.copy()
        for k, v in metrics_copy.items():
            if "_mem_" in k:
                metrics_copy[k] = f"{ v >> 20 }MB"
            elif k == "total_flos":
                metrics_copy[k] = f"{ int(v) >> 30 }GF"
            elif type(metrics_copy[k]) == float:
                metrics_copy[k] = round(v, 4)

        return metrics_copy

    def _prepare_inputs(self, inputs: Dict[str, Union[torch.Tensor, Any]]) -> Dict[str, Union[torch.Tensor, Any]]:
        """
        Prepare :obj:`inputs` before feeding them to the model, converting them to tensors if they are not already and
        handling potential state.
        """
        for k, v in inputs.items():
            if isinstance(v, torch.Tensor):
                inputs[k] = v.to(self.args.device)

        if self.args.past_index >= 0 and self._past is not None:
            inputs["mems"] = self._past

        return inputs

    def training_step(self, model: nn.Module, inputs: Dict[str, Union[torch.Tensor, Any]]) -> torch.Tensor:
        """
        Perform a training step on a batch of inputs.

        Subclass and override to inject custom behavior.

        Args:
            model (:obj:`nn.Module`):
                The model to train.
            inputs (:obj:`Dict[str, Union[torch.Tensor, Any]]`):
                The inputs and targets of the model.

                The dictionary will be unpacked before being fed to the model. Most models expect the targets under the
                argument :obj:`labels`. Check your model's documentation for all accepted arguments.

        Return:
            :obj:`torch.Tensor`: The tensor with training loss on this batch.
        """

        model.train()

        #print(inputs)
        # input_ids, labels, attention_mask
        #if self.args.tau > 0:
        #    #inputs["input_ids"] = switchout(inputs["input_ids"], inputs["attention_mask"], tau=self.args.tau, tokenizer=self.tokenizer)
        #    inputs["input_ids"] = mlm_switch_tokens(inputs["input_ids"], inputs["attention_mask"], p=self.args.tau, tokenizer=self.tokenizer, pretrained_model=model)
        inputs = self._prepare_inputs(inputs)
        if self.use_amp:
            with autocast():
                loss = self.compute_loss(model, inputs)
        else:
            loss = self.compute_loss(model, inputs)

        if self.args.n_gpu > 1:
            loss = loss.mean()  # mean() to average on multi-gpu parallel training

        if self.args.gradient_accumulation_steps > 1:
            loss = loss / self.args.gradient_accumulation_steps

        if self.use_amp:
            self.scaler.scale(loss).backward()
        elif self.use_apex:
            with amp.scale_loss(loss, self.optimizer) as scaled_loss:
                scaled_loss.backward()
        elif self.deepspeed:
            self.deepspeed.backward(loss)
        else:
            loss.backward()

        return loss.detach()

    def compute_loss(self, model, inputs, return_outputs=False):
        """
        How the loss is computed by Trainer. By default, all models return the loss in the first element.

        Subclass and override for custom behavior.
        """
        if self.label_smoother is not None and "labels" in inputs:
            labels = inputs.pop("labels")
        else:
            labels = None
        outputs = model(**inputs)
        # Save past state if it exists
        # TODO: this needs to be fixed and made cleaner later.
        if self.args.past_index >= 0:
            self._past = outputs[self.args.past_index]

        if labels is not None:
            loss = self.label_smoother(outputs, labels)
        else:
            # We don't use .loss here since the model may return tuples instead of ModelOutput.
            loss = outputs["loss"] if isinstance(outputs, dict) else outputs[0]

        return (loss, outputs) if return_outputs else loss

    def is_local_process_zero(self) -> bool:
        """
        Whether or not this process is the local (e.g., on one machine if training in a distributed fashion on several
        machines) main process.
        """
        if is_torch_tpu_available():
            return xm.is_master_ordinal(local=True)
        else:
            return self.args.local_rank in [-1, 0]

    def is_world_process_zero(self) -> bool:
        """
        Whether or not this process is the global main process (when training in a distributed fashion on several
        machines, this is only going to be :obj:`True` for one process).
        """
        if is_torch_tpu_available():
            return xm.is_master_ordinal(local=False)
        else:
            return self.args.local_rank == -1 or dist.get_rank() == 0

    def save_model(self, output_dir: Optional[str] = None):
        """
        Will save the model, so you can reload it using :obj:`from_pretrained()`.

        Will only save from the world_master process (unless in TPUs).
        """

        if is_torch_tpu_available():
            self._save_tpu(output_dir)
        elif self.is_world_process_zero():
            self._save(output_dir)

        # If on sagemaker and we are saving the main model (not a checkpoint so output_dir=None), save a copy to
        # SM_MODEL_DIR for easy deployment.
        if output_dir is None and os.getenv("SM_MODEL_DIR") is not None:
            self.save_model(output_dir=os.getenv("SM_MODEL_DIR"))

    def _save_tpu(self, output_dir: Optional[str] = None):
        output_dir = output_dir if output_dir is not None else self.args.output_dir
        logger.info("Saving model checkpoint to %s", output_dir)

        if xm.is_master_ordinal():
            os.makedirs(output_dir, exist_ok=True)
            torch.save(self.args, os.path.join(output_dir, "training_args.bin"))

        # Save a trained model and configuration using `save_pretrained()`.
        # They can then be reloaded using `from_pretrained()`
        xm.rendezvous("saving_checkpoint")
        if not isinstance(self.model, PreTrainedModel):
            logger.info("Trainer.model is not a `PreTrainedModel`, only saving its state dict.")
            state_dict = self.model.state_dict()
            xm.save(state_dict, os.path.join(output_dir, WEIGHTS_NAME))
        else:
            self.model.save_pretrained(output_dir)
        if self.tokenizer is not None and self.is_world_process_zero():
            self.tokenizer.save_pretrained(output_dir)

    def _save(self, output_dir: Optional[str] = None):
        output_dir = output_dir if output_dir is not None else self.args.output_dir
        os.makedirs(output_dir, exist_ok=True)
        logger.info("Saving model checkpoint to %s", output_dir)
        # Save a trained model and configuration using `save_pretrained()`.
        # They can then be reloaded using `from_pretrained()`
        if not isinstance(self.model, PreTrainedModel):
            logger.info("Trainer.model is not a `PreTrainedModel`, only saving its state dict.")
            state_dict = self.model.state_dict()
            torch.save(state_dict, os.path.join(output_dir, WEIGHTS_NAME))
        else:
            self.model.save_pretrained(output_dir)
        if self.tokenizer is not None and self.is_world_process_zero():
            self.tokenizer.save_pretrained(output_dir)

        # Good practice: save your training arguments together with the trained model
        torch.save(self.args, os.path.join(output_dir, "training_args.bin"))

    def store_flos(self):
        # Storing the number of floating-point operations that went into the model
        if self._total_flos is not None:
            if self.args.local_rank != -1:
                self.state.total_flos = distributed_broadcast_scalars([self._total_flos]).sum().item()
            else:
                self.state.total_flos = self._total_flos

    def _sorted_checkpoints(self, checkpoint_prefix=PREFIX_CHECKPOINT_DIR, use_mtime=False) -> List[str]:
        ordering_and_checkpoint_path = []

        glob_checkpoints = [str(x) for x in Path(self.args.output_dir).glob(f"{checkpoint_prefix}-*")]

        for path in glob_checkpoints:
            if use_mtime:
                ordering_and_checkpoint_path.append((os.path.getmtime(path), path))
            else:
                regex_match = re.match(f".*{checkpoint_prefix}-([0-9]+)", path)
                if regex_match and regex_match.groups():
                    ordering_and_checkpoint_path.append((int(regex_match.groups()[0]), path))

        checkpoints_sorted = sorted(ordering_and_checkpoint_path)
        checkpoints_sorted = [checkpoint[1] for checkpoint in checkpoints_sorted]
        # Make sure we don't delete the best model.
        if self.state.best_model_checkpoint is not None:
            best_model_index = checkpoints_sorted.index(str(Path(self.state.best_model_checkpoint)))
            checkpoints_sorted[best_model_index], checkpoints_sorted[-1] = (
                checkpoints_sorted[-1],
                checkpoints_sorted[best_model_index],
            )
        return checkpoints_sorted

    def _rotate_checkpoints(self, use_mtime=False) -> None:
        if self.args.save_total_limit is None or self.args.save_total_limit <= 0:
            return

        # Check if we should delete older checkpoint(s)
        checkpoints_sorted = self._sorted_checkpoints(use_mtime=use_mtime)
        if len(checkpoints_sorted) <= self.args.save_total_limit:
            return

        number_of_checkpoints_to_delete = max(0, len(checkpoints_sorted) - self.args.save_total_limit)
        checkpoints_to_be_deleted = checkpoints_sorted[:number_of_checkpoints_to_delete]
        for checkpoint in checkpoints_to_be_deleted:
            logger.info("Deleting older checkpoint [{}] due to args.save_total_limit".format(checkpoint))
            shutil.rmtree(checkpoint)

    def evaluate(
        self,
        eval_dataset: Optional[Dataset] = None,
        ignore_keys: Optional[List[str]] = None,
        metric_key_prefix: str = "eval",
    ) -> Dict[str, float]:
        """
        Run evaluation and returns metrics.

        The calling script will be responsible for providing a method to compute metrics, as they are task-dependent
        (pass it to the init :obj:`compute_metrics` argument).

        You can also subclass and override this method to inject custom behavior.

        Args:
            eval_dataset (:obj:`Dataset`, `optional`):
                Pass a dataset if you wish to override :obj:`self.eval_dataset`. If it is an :obj:`datasets.Dataset`,
                columns not accepted by the ``model.forward()`` method are automatically removed. It must implement the
                :obj:`__len__` method.
            ignore_keys (:obj:`Lst[str]`, `optional`):
                A list of keys in the output of your model (if it is a dictionary) that should be ignored when
                gathering predictions.
            metric_key_prefix (:obj:`str`, `optional`, defaults to :obj:`"eval"`):
                An optional prefix to be used as the metrics key prefix. For example the metrics "bleu" will be named
                "eval_bleu" if the prefix is "eval" (default)

        Returns:
            A dictionary containing the evaluation loss and the potential metrics computed from the predictions. The
            dictionary also contains the epoch number which comes from the training state.
        """
        # memory metrics - must set up as early as possible
        #self._memory_tracker.start()

        if eval_dataset is not None and not isinstance(eval_dataset, collections.abc.Sized):
            raise ValueError("eval_dataset must implement __len__")

        eval_dataloader = self.get_eval_dataloader(eval_dataset)
        start_time = time.time()

        output = self.prediction_loop(
            eval_dataloader,
            description="Evaluation",
            # No point gathering the predictions if there are no metrics, otherwise we defer to
            # self.args.prediction_loss_only
            prediction_loss_only=True if self.compute_metrics is None else None,
            ignore_keys=ignore_keys,
            metric_key_prefix=metric_key_prefix,
        )

        n_samples = len(eval_dataset if eval_dataset is not None else self.eval_dataset)
        output.metrics.update(speed_metrics(metric_key_prefix, start_time, n_samples))
        self.log(output.metrics)

        if self.args.tpu_metrics_debug or self.args.debug:
            # tpu-comment: Logging debug metrics for PyTorch/XLA (compile, execute times, ops, etc.)
            xm.master_print(met.metrics_report())

        self.control = self.callback_handler.on_evaluate(self.args, self.state, self.control, output.metrics)

        #self._memory_tracker.stop_and_update_metrics(output.metrics)

        return output.metrics

    def predict(
        self, test_dataset: Dataset, ignore_keys: Optional[List[str]] = None, metric_key_prefix: str = "eval"
    ) -> PredictionOutput:
        """
        Run prediction and returns predictions and potential metrics.

        Depending on the dataset and your use case, your test dataset may contain labels. In that case, this method
        will also return metrics, like in :obj:`evaluate()`.

        Args:
            test_dataset (:obj:`Dataset`):
                Dataset to run the predictions on. If it is an :obj:`datasets.Dataset`, columns not accepted by the
                ``model.forward()`` method are automatically removed. Has to implement the method :obj:`__len__`
            ignore_keys (:obj:`Lst[str]`, `optional`):
                A list of keys in the output of your model (if it is a dictionary) that should be ignored when
                gathering predictions.
            metric_key_prefix (:obj:`str`, `optional`, defaults to :obj:`"eval"`):
                An optional prefix to be used as the metrics key prefix. For example the metrics "bleu" will be named
                "eval_bleu" if the prefix is "eval" (default)

        .. note::

            If your predictions or labels have different sequence length (for instance because you're doing dynamic
            padding in a token classification task) the predictions will be padded (on the right) to allow for
            concatenation into one array. The padding index is -100.

        Returns: `NamedTuple` A namedtuple with the following keys:

            - predictions (:obj:`np.ndarray`): The predictions on :obj:`test_dataset`.
            - label_ids (:obj:`np.ndarray`, `optional`): The labels (if the dataset contained some).
            - metrics (:obj:`Dict[str, float]`, `optional`): The potential dictionary of metrics (if the dataset
              contained labels).
        """
        # memory metrics - must set up as early as possible
        #self._memory_tracker.start()

        if test_dataset is not None and not isinstance(test_dataset, collections.abc.Sized):
            raise ValueError("test_dataset must implement __len__")

        test_dataloader = self.get_test_dataloader(test_dataset)
        start_time = time.time()

        output = self.prediction_loop(
            test_dataloader, description="Prediction", ignore_keys=ignore_keys, metric_key_prefix=metric_key_prefix
        )
        output.metrics.update(speed_metrics(metric_key_prefix, start_time, len(test_dataset)))

        #self._memory_tracker.stop_and_update_metrics(output.metrics)

        return output

    def prediction_loop(
        self,
        dataloader: DataLoader,
        description: str,
        prediction_loss_only: Optional[bool] = None,
        ignore_keys: Optional[List[str]] = None,
        metric_key_prefix: str = "eval",
    ) -> PredictionOutput:
        """
        Prediction/evaluation loop, shared by :obj:`Trainer.evaluate()` and :obj:`Trainer.predict()`.

        Works both with or without labels.
        """
        if not isinstance(dataloader.dataset, collections.abc.Sized):
            raise ValueError("dataset must implement __len__")
        prediction_loss_only = (
            prediction_loss_only if prediction_loss_only is not None else self.args.prediction_loss_only
        )

        if self.args.deepspeed and not self.args.do_train:
            # no harm, but flagging to the user that deepspeed config is ignored for eval
            # flagging only for when --do_train wasn't passed as only then it's redundant
            logger.info("Detected the deepspeed argument but it will not be used for evaluation")

        model = self._wrap_model(self.model, training=False)

        # if full fp16 is wanted on eval and this ``evaluation`` or ``predict`` isn't called while
        # ``train`` is running, half it first and then put on device
        if not self.is_in_train and self.args.fp16_full_eval:
            model = model.half().to(self.args.device)

        batch_size = dataloader.batch_size
        num_examples = self.num_examples(dataloader)
        logger.info("***** Running %s *****", description)
        logger.info("  Num examples = %d", num_examples)
        logger.info("  Batch size = %d", batch_size)
        losses_host: torch.Tensor = None
        preds_host: Union[torch.Tensor, List[torch.Tensor]] = None
        labels_host: Union[torch.Tensor, List[torch.Tensor]] = None

        world_size = 1
        if is_torch_tpu_available():
            world_size = xm.xrt_world_size()
        elif self.args.local_rank != -1:
            world_size = dist.get_world_size()
        world_size = max(1, world_size)

        eval_losses_gatherer = DistributedTensorGatherer(world_size, num_examples, make_multiple_of=batch_size)
        if not prediction_loss_only:
            preds_gatherer = DistributedTensorGatherer(world_size, num_examples)
            labels_gatherer = DistributedTensorGatherer(world_size, num_examples)

        model.eval()

        if is_torch_tpu_available():
            dataloader = pl.ParallelLoader(dataloader, [self.args.device]).per_device_loader(self.args.device)

        if self.args.past_index >= 0:
            self._past = None

        self.callback_handler.eval_dataloader = dataloader

        for step, inputs in enumerate(dataloader):
            loss, logits, labels = self.prediction_step(model, inputs, prediction_loss_only, ignore_keys=ignore_keys)
            if loss is not None:
                losses = loss.repeat(batch_size)
                losses_host = losses if losses_host is None else torch.cat((losses_host, losses), dim=0)
            if logits is not None:
                preds_host = logits if preds_host is None else nested_concat(preds_host, logits, padding_index=-100)
            if labels is not None:
                labels_host = labels if labels_host is None else nested_concat(labels_host, labels, padding_index=-100)
            self.control = self.callback_handler.on_prediction_step(self.args, self.state, self.control)

            # Gather all tensors and put them back on the CPU if we have done enough accumulation steps.
            if self.args.eval_accumulation_steps is not None and (step + 1) % self.args.eval_accumulation_steps == 0:
                eval_losses_gatherer.add_arrays(self._gather_and_numpify(losses_host, "eval_losses"))
                if not prediction_loss_only:
                    preds_gatherer.add_arrays(self._gather_and_numpify(preds_host, "eval_preds"))
                    labels_gatherer.add_arrays(self._gather_and_numpify(labels_host, "eval_label_ids"))

                # Set back to None to begin a new accumulation
                losses_host, preds_host, labels_host = None, None, None

        if self.args.past_index and hasattr(self, "_past"):
            # Clean the state at the end of the evaluation loop
            delattr(self, "_past")

        # Gather all remaining tensors and put them back on the CPU
        eval_losses_gatherer.add_arrays(self._gather_and_numpify(losses_host, "eval_losses"))
        if not prediction_loss_only:
            preds_gatherer.add_arrays(self._gather_and_numpify(preds_host, "eval_preds"))
            labels_gatherer.add_arrays(self._gather_and_numpify(labels_host, "eval_label_ids"))

        eval_loss = eval_losses_gatherer.finalize()
        preds = preds_gatherer.finalize() if not prediction_loss_only else None
        label_ids = labels_gatherer.finalize() if not prediction_loss_only else None

        if self.compute_metrics is not None and preds is not None and label_ids is not None:
            metrics = self.compute_metrics(EvalPrediction(predictions=preds, label_ids=label_ids))
        else:
            metrics = {}

        if eval_loss is not None:
            metrics[f"{metric_key_prefix}_loss"] = eval_loss.mean().item()

        # Prefix all keys with metric_key_prefix + '_'
        for key in list(metrics.keys()):
            if not key.startswith(f"{metric_key_prefix}_"):
                metrics[f"{metric_key_prefix}_{key}"] = metrics.pop(key)

        return PredictionOutput(predictions=preds, label_ids=label_ids, metrics=metrics)

    def _gather_and_numpify(self, tensors, name):
        """
        Gather value of `tensors` (tensor or list/tuple of nested tensors) and convert them to numpy before
        concatenating them to `gathered`
        """
        if tensors is None:
            return
        if is_torch_tpu_available():
            tensors = nested_xla_mesh_reduce(tensors, name)
        elif self.args.local_rank != -1:
            tensors = distributed_concat(tensors)

        return nested_numpify(tensors)

    def prediction_step(
        self,
        model: nn.Module,
        inputs: Dict[str, Union[torch.Tensor, Any]],
        prediction_loss_only: bool,
        ignore_keys: Optional[List[str]] = None,
    ) -> Tuple[Optional[float], Optional[torch.Tensor], Optional[torch.Tensor]]:
        """
        Perform an evaluation step on :obj:`model` using obj:`inputs`.

        Subclass and override to inject custom behavior.

        Args:
            model (:obj:`nn.Module`):
                The model to evaluate.
            inputs (:obj:`Dict[str, Union[torch.Tensor, Any]]`):
                The inputs and targets of the model.

                The dictionary will be unpacked before being fed to the model. Most models expect the targets under the
                argument :obj:`labels`. Check your model's documentation for all accepted arguments.
            prediction_loss_only (:obj:`bool`):
                Whether or not to return the loss only.
            ignore_keys (:obj:`Lst[str]`, `optional`):
                A list of keys in the output of your model (if it is a dictionary) that should be ignored when
                gathering predictions.

        Return:
            Tuple[Optional[float], Optional[torch.Tensor], Optional[torch.Tensor]]: A tuple with the loss, logits and
            labels (each being optional).
        """
        has_labels = all(inputs.get(k) is not None for k in self.label_names)
        inputs = self._prepare_inputs(inputs)
        if ignore_keys is None:
            if hasattr(self.model, "config"):
                ignore_keys = getattr(self.model.config, "keys_to_ignore_at_inference", [])
            else:
                ignore_keys = []

        with torch.no_grad():
            if has_labels:
                loss, outputs = self.compute_loss(model, inputs, return_outputs=True)
                loss = loss.mean().detach()
                if isinstance(outputs, dict):
                    logits = tuple(v for k, v in outputs.items() if k not in ignore_keys + ["loss"])
                else:
                    logits = outputs[1:]
            else:
                loss = None
                if self.use_amp:
                    with autocast():
                        outputs = model(**inputs)
                else:
                    outputs = model(**inputs)
                if isinstance(outputs, dict):
                    logits = tuple(v for k, v in outputs.items() if k not in ignore_keys)
                else:
                    logits = outputs
                # TODO: this needs to be fixed and made cleaner later.
                if self.args.past_index >= 0:
                    self._past = outputs[self.args.past_index - 1]

        if prediction_loss_only:
            return (loss, None, None)

        logits = nested_detach(logits)
        if len(logits) == 1:
            logits = logits[0]

        if has_labels:
            labels = nested_detach(tuple(inputs.get(name) for name in self.label_names))
            if len(labels) == 1:
                labels = labels[0]
        else:
            labels = None

        return (loss, logits, labels)

    def floating_point_ops(self, inputs: Dict[str, Union[torch.Tensor, Any]]):
        """
        For models that inherit from :class:`~transformers.PreTrainedModel`, uses that method to compute the number of
        floating point operations for every backward + forward pass. If using another model, either implement such a
        method in the model or subclass and override this method.

        Args:
            inputs (:obj:`Dict[str, Union[torch.Tensor, Any]]`):
                The inputs and targets of the model.

        Returns:
            :obj:`int`: The number of floating-point operations.
        """
        if hasattr(self.model, "floating_point_ops"):
            return self.model.floating_point_ops(inputs)
        else:
            return 0<|MERGE_RESOLUTION|>--- conflicted
+++ resolved
@@ -287,11 +287,8 @@
 
         default_collator = default_data_collator if tokenizer is None else DataCollatorWithPadding(tokenizer)
         self.data_collator = data_collator if data_collator is not None else default_collator
-<<<<<<< HEAD
         self.eval_data_collator = eval_data_collator if eval_data_collator is not None else train_collator
-=======
         self.augment_data_collator = augment_data_collator 
->>>>>>> c90c8a94
         self.train_dataset = train_dataset
         self.eval_dataset = eval_dataset
         self.tokenizer = tokenizer
